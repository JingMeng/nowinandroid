/*
 * Copyright 2022 The Android Open Source Project
 *
 * Licensed under the Apache License, Version 2.0 (the "License");
 * you may not use this file except in compliance with the License.
 * You may obtain a copy of the License at
 *
 *     https://www.apache.org/licenses/LICENSE-2.0
 *
 * Unless required by applicable law or agreed to in writing, software
 * distributed under the License is distributed on an "AS IS" BASIS,
 * WITHOUT WARRANTIES OR CONDITIONS OF ANY KIND, either express or implied.
 * See the License for the specific language governing permissions and
 * limitations under the License.
 */

package com.google.samples.apps.nowinandroid.feature.interests.navigation

import androidx.compose.runtime.Composable
import androidx.navigation.NavController
import androidx.navigation.NavGraphBuilder
import androidx.navigation.NavOptions
import androidx.navigation.compose.composable
import androidx.navigation.navArgument
import com.google.samples.apps.nowinandroid.feature.interests.InterestsRoute

<<<<<<< HEAD
internal const val topicIdArg = "topicId"
const val interestsRoute = "interests_route?$topicIdArg={$topicIdArg}"

fun NavController.navigateToInterestsGraph(
    topicId: String? = null,
    navOptions: NavOptions? = null,
) {
    if (topicId == null) {
        navigate("interests_route", navOptions)
    } else {
        navigate("interests_route?$topicIdArg=$topicId", navOptions)
    }
}
=======
private const val INTERESTS_GRAPH_ROUTE_PATTERN = "interests_graph"
const val INTERESTS_ROUTE = "interests_route"

fun NavController.navigateToInterestsGraph(navOptions: NavOptions) = navigate(INTERESTS_GRAPH_ROUTE_PATTERN, navOptions)
>>>>>>> c1d6c88b

fun NavGraphBuilder.interestsGraph(
    detailsPane: @Composable (String) -> Unit,
) {
<<<<<<< HEAD
    composable(
        route = interestsRoute,
        arguments = listOf(
            navArgument(topicIdArg) {
                defaultValue = null
                nullable = true
            },
        ),
    ) {
        InterestsRoute(detailsPane)
=======
    navigation(
        route = INTERESTS_GRAPH_ROUTE_PATTERN,
        startDestination = INTERESTS_ROUTE,
    ) {
        composable(route = INTERESTS_ROUTE) {
            InterestsRoute(onTopicClick)
        }
        nestedGraphs()
>>>>>>> c1d6c88b
    }
}<|MERGE_RESOLUTION|>--- conflicted
+++ resolved
@@ -24,33 +24,27 @@
 import androidx.navigation.navArgument
 import com.google.samples.apps.nowinandroid.feature.interests.InterestsRoute
 
-<<<<<<< HEAD
+
 internal const val topicIdArg = "topicId"
-const val interestsRoute = "interests_route?$topicIdArg={$topicIdArg}"
+//const val interestsRoute = "interests_route?$topicIdArg={$topicIdArg}"
+const val INTERESTS_ROUTE = "interests_route"
 
 fun NavController.navigateToInterestsGraph(
     topicId: String? = null,
     navOptions: NavOptions? = null,
 ) {
     if (topicId == null) {
-        navigate("interests_route", navOptions)
+        navigate(INTERESTS_ROUTE, navOptions)
     } else {
-        navigate("interests_route?$topicIdArg=$topicId", navOptions)
+        navigate("$INTERESTS_ROUTE?$topicIdArg=$topicId", navOptions)
     }
 }
-=======
-private const val INTERESTS_GRAPH_ROUTE_PATTERN = "interests_graph"
-const val INTERESTS_ROUTE = "interests_route"
-
-fun NavController.navigateToInterestsGraph(navOptions: NavOptions) = navigate(INTERESTS_GRAPH_ROUTE_PATTERN, navOptions)
->>>>>>> c1d6c88b
 
 fun NavGraphBuilder.interestsGraph(
     detailsPane: @Composable (String) -> Unit,
 ) {
-<<<<<<< HEAD
     composable(
-        route = interestsRoute,
+        route = INTERESTS_ROUTE,
         arguments = listOf(
             navArgument(topicIdArg) {
                 defaultValue = null
@@ -59,15 +53,5 @@
         ),
     ) {
         InterestsRoute(detailsPane)
-=======
-    navigation(
-        route = INTERESTS_GRAPH_ROUTE_PATTERN,
-        startDestination = INTERESTS_ROUTE,
-    ) {
-        composable(route = INTERESTS_ROUTE) {
-            InterestsRoute(onTopicClick)
-        }
-        nestedGraphs()
->>>>>>> c1d6c88b
     }
 }