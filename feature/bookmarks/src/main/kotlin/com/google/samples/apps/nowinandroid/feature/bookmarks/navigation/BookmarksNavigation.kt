/*
 * Copyright 2022 The Android Open Source Project
 *
 * Licensed under the Apache License, Version 2.0 (the "License");
 * you may not use this file except in compliance with the License.
 * You may obtain a copy of the License at
 *
 *     https://www.apache.org/licenses/LICENSE-2.0
 *
 * Unless required by applicable law or agreed to in writing, software
 * distributed under the License is distributed on an "AS IS" BASIS,
 * WITHOUT WARRANTIES OR CONDITIONS OF ANY KIND, either express or implied.
 * See the License for the specific language governing permissions and
 * limitations under the License.
 */

package com.google.samples.apps.nowinandroid.feature.bookmarks.navigation

import androidx.navigation.NavController
import androidx.navigation.NavGraphBuilder
import androidx.navigation.NavOptions
import androidx.navigation.compose.composable
import com.google.samples.apps.nowinandroid.feature.bookmarks.BookmarksRoute

const val BOOKMARKS_ROUTE = "bookmarks_route"

<<<<<<< HEAD
fun NavController.navigateToBookmarks(navOptions: NavOptions) {
    this.navigate(bookmarksRoute, navOptions)
=======
fun NavController.navigateToBookmarks(navOptions: NavOptions? = null) {
    this.navigate(BOOKMARKS_ROUTE, navOptions)
>>>>>>> ad15f013
}

fun NavGraphBuilder.bookmarksScreen(
    onTopicClick: (String) -> Unit,
    onShowSnackbar: suspend (String, String?) -> Boolean,
) {
    composable(route = BOOKMARKS_ROUTE) {
        BookmarksRoute(onTopicClick, onShowSnackbar)
    }
}<|MERGE_RESOLUTION|>--- conflicted
+++ resolved
@@ -24,13 +24,8 @@
 
 const val BOOKMARKS_ROUTE = "bookmarks_route"
 
-<<<<<<< HEAD
 fun NavController.navigateToBookmarks(navOptions: NavOptions) {
-    this.navigate(bookmarksRoute, navOptions)
-=======
-fun NavController.navigateToBookmarks(navOptions: NavOptions? = null) {
     this.navigate(BOOKMARKS_ROUTE, navOptions)
->>>>>>> ad15f013
 }
 
 fun NavGraphBuilder.bookmarksScreen(
