/*
 * Copyright 2023 The Android Open Source Project
 *
 * Licensed under the Apache License, Version 2.0 (the "License");
 * you may not use this file except in compliance with the License.
 * You may obtain a copy of the License at
 *
 *     https://www.apache.org/licenses/LICENSE-2.0
 *
 * Unless required by applicable law or agreed to in writing, software
 * distributed under the License is distributed on an "AS IS" BASIS,
 * WITHOUT WARRANTIES OR CONDITIONS OF ANY KIND, either express or implied.
 * See the License for the specific language governing permissions and
 * limitations under the License.
 */

package com.google.samples.apps.nowinandroid.ui

import android.util.Log
import androidx.compose.foundation.layout.BoxWithConstraints
import androidx.compose.material3.windowsizeclass.ExperimentalMaterial3WindowSizeClassApi
import androidx.compose.material3.windowsizeclass.WindowSizeClass
import androidx.compose.runtime.CompositionLocalProvider
import androidx.compose.ui.platform.LocalInspectionMode
import androidx.compose.ui.test.junit4.createAndroidComposeRule
import androidx.compose.ui.test.onRoot
import androidx.compose.ui.unit.Dp
import androidx.compose.ui.unit.DpSize
import androidx.compose.ui.unit.dp
import androidx.test.platform.app.InstrumentationRegistry
import androidx.work.Configuration
import androidx.work.testing.SynchronousExecutor
import androidx.work.testing.WorkManagerTestInitHelper
import com.github.takahirom.roborazzi.captureRoboImage
import com.google.accompanist.testharness.TestHarness
import com.google.samples.apps.nowinandroid.core.data.repository.TopicsRepository
import com.google.samples.apps.nowinandroid.core.data.repository.UserDataRepository
import com.google.samples.apps.nowinandroid.core.data.repository.UserNewsResourceRepository
import com.google.samples.apps.nowinandroid.core.data.util.NetworkMonitor
<<<<<<< HEAD
import com.google.samples.apps.nowinandroid.core.data.util.TimeZoneMonitor
=======
import com.google.samples.apps.nowinandroid.core.designsystem.theme.NiaTheme
>>>>>>> 76d0e430
import com.google.samples.apps.nowinandroid.core.testing.util.DefaultRoborazziOptions
import com.google.samples.apps.nowinandroid.uitesthiltmanifest.HiltComponentActivity
import dagger.hilt.android.testing.BindValue
import dagger.hilt.android.testing.HiltAndroidRule
import dagger.hilt.android.testing.HiltAndroidTest
import dagger.hilt.android.testing.HiltTestApplication
import kotlinx.coroutines.flow.first
import kotlinx.coroutines.runBlocking
import org.junit.Before
import org.junit.Rule
import org.junit.Test
import org.junit.rules.TemporaryFolder
import org.junit.runner.RunWith
import org.robolectric.RobolectricTestRunner
import org.robolectric.annotation.Config
import org.robolectric.annotation.GraphicsMode
import org.robolectric.annotation.LooperMode
import java.util.TimeZone
import javax.inject.Inject

/**
 * Tests that the navigation UI is rendered correctly on different screen sizes.
 */
@OptIn(ExperimentalMaterial3WindowSizeClassApi::class)
@RunWith(RobolectricTestRunner::class)
@GraphicsMode(GraphicsMode.Mode.NATIVE)
// Configure Robolectric to use a very large screen size that can fit all of the test sizes.
// This allows enough room to render the content under test without clipping or scaling.
@Config(application = HiltTestApplication::class, qualifiers = "w1000dp-h1000dp-480dpi")
@LooperMode(LooperMode.Mode.PAUSED)
@HiltAndroidTest
class NiaAppScreenSizesScreenshotTests {

    /**
     * Manages the components' state and is used to perform injection on your test
     */
    @get:Rule(order = 0)
    val hiltRule = HiltAndroidRule(this)

    /**
     * Create a temporary folder used to create a Data Store file. This guarantees that
     * the file is removed in between each test, preventing a crash.
     */
    @BindValue
    @get:Rule(order = 1)
    val tmpFolder: TemporaryFolder = TemporaryFolder.builder().assureDeletion().build()

    /**
     * Use a test activity to set the content on.
     */
    @get:Rule(order = 2)
    val composeTestRule = createAndroidComposeRule<HiltComponentActivity>()

    @Inject
    lateinit var networkMonitor: NetworkMonitor

    @Inject
    lateinit var timeZoneMonitor: TimeZoneMonitor

    @Inject
    lateinit var userDataRepository: UserDataRepository

    @Inject
    lateinit var topicsRepository: TopicsRepository

    @Inject
    lateinit var userNewsResourceRepository: UserNewsResourceRepository

    @Before
    fun setup() {
        val config = Configuration.Builder()
            .setMinimumLoggingLevel(Log.DEBUG)
            .setExecutor(SynchronousExecutor())
            .build()

        // Initialize WorkManager for instrumentation tests.
        WorkManagerTestInitHelper.initializeTestWorkManager(
            InstrumentationRegistry.getInstrumentation().context,
            config,
        )

        hiltRule.inject()

        // Configure user data
        runBlocking {
            userDataRepository.setShouldHideOnboarding(true)

            userDataRepository.setFollowedTopicIds(
                setOf(topicsRepository.getTopics().first().first().id),
            )
        }
    }

    @Before
    fun setTimeZone() {
        // Make time zone deterministic in tests
        TimeZone.setDefault(TimeZone.getTimeZone("UTC"))
    }

    private fun testNiaAppScreenshotWithSize(width: Dp, height: Dp, screenshotName: String) {
        composeTestRule.setContent {
            CompositionLocalProvider(
                LocalInspectionMode provides true,
            ) {
                TestHarness(size = DpSize(width, height)) {
                    BoxWithConstraints {
<<<<<<< HEAD
                        val fakeAppState = rememberNiaAppState(
                            windowSizeClass = WindowSizeClass.calculateFromSize(
                                DpSize(maxWidth, maxHeight),
                            ),
                            networkMonitor = networkMonitor,
                            userNewsResourceRepository = userNewsResourceRepository,
                            timeZoneMonitor = timeZoneMonitor,
                        )
                        NiaApp(fakeAppState)
=======
                        NiaTheme {
                            NiaApp(
                                windowSizeClass = WindowSizeClass.calculateFromSize(
                                    DpSize(maxWidth, maxHeight),
                                ),
                                networkMonitor = networkMonitor,
                                userNewsResourceRepository = userNewsResourceRepository,
                            )
                        }
>>>>>>> 76d0e430
                    }
                }
            }
        }

        composeTestRule.onRoot()
            .captureRoboImage(
                "src/testDemo/screenshots/$screenshotName.png",
                roborazziOptions = DefaultRoborazziOptions,
            )
    }

    @Test
    fun compactWidth_compactHeight_showsNavigationBar() {
        testNiaAppScreenshotWithSize(
            400.dp,
            400.dp,
            "compactWidth_compactHeight_showsNavigationBar",
        )
    }

    @Test
    fun mediumWidth_compactHeight_showsNavigationRail() {
        testNiaAppScreenshotWithSize(
            610.dp,
            400.dp,
            "mediumWidth_compactHeight_showsNavigationRail",
        )
    }

    @Test
    fun expandedWidth_compactHeight_showsNavigationRail() {
        testNiaAppScreenshotWithSize(
            900.dp,
            400.dp,
            "expandedWidth_compactHeight_showsNavigationRail",
        )
    }

    @Test
    fun compactWidth_mediumHeight_showsNavigationBar() {
        testNiaAppScreenshotWithSize(
            400.dp,
            500.dp,
            "compactWidth_mediumHeight_showsNavigationBar",
        )
    }

    @Test
    fun mediumWidth_mediumHeight_showsNavigationRail() {
        testNiaAppScreenshotWithSize(
            610.dp,
            500.dp,
            "mediumWidth_mediumHeight_showsNavigationRail",
        )
    }

    @Test
    fun expandedWidth_mediumHeight_showsNavigationRail() {
        testNiaAppScreenshotWithSize(
            900.dp,
            500.dp,
            "expandedWidth_mediumHeight_showsNavigationRail",
        )
    }

    @Test
    fun compactWidth_expandedHeight_showsNavigationBar() {
        testNiaAppScreenshotWithSize(
            400.dp,
            1000.dp,
            "compactWidth_expandedHeight_showsNavigationBar",
        )
    }

    @Test
    fun mediumWidth_expandedHeight_showsNavigationRail() {
        testNiaAppScreenshotWithSize(
            610.dp,
            1000.dp,
            "mediumWidth_expandedHeight_showsNavigationRail",
        )
    }

    @Test
    fun expandedWidth_expandedHeight_showsNavigationRail() {
        testNiaAppScreenshotWithSize(
            900.dp,
            1000.dp,
            "expandedWidth_expandedHeight_showsNavigationRail",
        )
    }
}<|MERGE_RESOLUTION|>--- conflicted
+++ resolved
@@ -37,11 +37,8 @@
 import com.google.samples.apps.nowinandroid.core.data.repository.UserDataRepository
 import com.google.samples.apps.nowinandroid.core.data.repository.UserNewsResourceRepository
 import com.google.samples.apps.nowinandroid.core.data.util.NetworkMonitor
-<<<<<<< HEAD
 import com.google.samples.apps.nowinandroid.core.data.util.TimeZoneMonitor
-=======
 import com.google.samples.apps.nowinandroid.core.designsystem.theme.NiaTheme
->>>>>>> 76d0e430
 import com.google.samples.apps.nowinandroid.core.testing.util.DefaultRoborazziOptions
 import com.google.samples.apps.nowinandroid.uitesthiltmanifest.HiltComponentActivity
 import dagger.hilt.android.testing.BindValue
@@ -148,27 +145,17 @@
             ) {
                 TestHarness(size = DpSize(width, height)) {
                     BoxWithConstraints {
-<<<<<<< HEAD
-                        val fakeAppState = rememberNiaAppState(
-                            windowSizeClass = WindowSizeClass.calculateFromSize(
-                                DpSize(maxWidth, maxHeight),
-                            ),
-                            networkMonitor = networkMonitor,
-                            userNewsResourceRepository = userNewsResourceRepository,
-                            timeZoneMonitor = timeZoneMonitor,
-                        )
-                        NiaApp(fakeAppState)
-=======
                         NiaTheme {
-                            NiaApp(
+                            val fakeAppState = rememberNiaAppState(
                                 windowSizeClass = WindowSizeClass.calculateFromSize(
                                     DpSize(maxWidth, maxHeight),
                                 ),
                                 networkMonitor = networkMonitor,
                                 userNewsResourceRepository = userNewsResourceRepository,
+                                timeZoneMonitor = timeZoneMonitor,
                             )
+                            NiaApp(fakeAppState)
                         }
->>>>>>> 76d0e430
                     }
                 }
             }
