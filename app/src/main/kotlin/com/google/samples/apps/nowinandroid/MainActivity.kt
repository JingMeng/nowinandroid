--- conflicted
+++ resolved
@@ -23,13 +23,8 @@
 import androidx.activity.enableEdgeToEdge
 import androidx.activity.viewModels
 import androidx.compose.foundation.isSystemInDarkTheme
-<<<<<<< HEAD
-import androidx.compose.material3.adaptive.ExperimentalMaterial3AdaptiveApi
-import androidx.compose.material3.adaptive.currentWindowSize
-=======
 import androidx.compose.material3.windowsizeclass.ExperimentalMaterial3WindowSizeClassApi
 import androidx.compose.material3.windowsizeclass.calculateWindowSizeClass
->>>>>>> c1d6c88b
 import androidx.compose.runtime.Composable
 import androidx.compose.runtime.CompositionLocalProvider
 import androidx.compose.runtime.DisposableEffect
@@ -137,10 +132,6 @@
                     androidTheme = shouldUseAndroidTheme(uiState),
                     disableDynamicTheming = shouldDisableDynamicTheming(uiState),
                 ) {
-<<<<<<< HEAD
-                    val windowSize = currentWindowSize()
-=======
->>>>>>> c1d6c88b
                     NiaApp(
                         networkMonitor = networkMonitor,
                         windowSizeClass = calculateWindowSizeClass(this),
