--- conflicted
+++ resolved
@@ -41,9 +41,7 @@
     compileOnly(libs.firebase.performance.gradlePlugin)
     compileOnly(libs.kotlin.gradlePlugin)
     compileOnly(libs.ksp.gradlePlugin)
-<<<<<<< HEAD
     compileOnly(libs.room.gradlePlugin)
-=======
     implementation(libs.truth)
 }
 
@@ -52,7 +50,6 @@
         enableStricterValidation = true
         failOnWarning = true
     }
->>>>>>> 9234331d
 }
 
 gradlePlugin {
