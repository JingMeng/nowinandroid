/*
 * Copyright 2022 The Android Open Source Project
 *
 * Licensed under the Apache License, Version 2.0 (the "License");
 * you may not use this file except in compliance with the License.
 * You may obtain a copy of the License at
 *
 *     https://www.apache.org/licenses/LICENSE-2.0
 *
 * Unless required by applicable law or agreed to in writing, software
 * distributed under the License is distributed on an "AS IS" BASIS,
 * WITHOUT WARRANTIES OR CONDITIONS OF ANY KIND, either express or implied.
 * See the License for the specific language governing permissions and
 * limitations under the License.
 */

package com.google.samples.apps.nowinandroid.core.ui

import android.content.Context
import android.net.Uri
import androidx.annotation.ColorInt
import androidx.browser.customtabs.CustomTabColorSchemeParams
import androidx.browser.customtabs.CustomTabsIntent
import androidx.compose.foundation.ExperimentalFoundationApi
import androidx.compose.foundation.layout.padding
import androidx.compose.foundation.lazy.LazyListScope
import androidx.compose.foundation.lazy.staggeredgrid.LazyStaggeredGridScope
import androidx.compose.foundation.lazy.staggeredgrid.LazyVerticalStaggeredGrid
import androidx.compose.foundation.lazy.staggeredgrid.StaggeredGridCells
import androidx.compose.foundation.lazy.staggeredgrid.items
import androidx.compose.material3.MaterialTheme
import androidx.compose.runtime.Composable
import androidx.compose.ui.Modifier
import androidx.compose.ui.graphics.toArgb
import androidx.compose.ui.platform.LocalContext
import androidx.compose.ui.tooling.preview.Devices
import androidx.compose.ui.tooling.preview.Preview
import androidx.compose.ui.tooling.preview.PreviewParameter
import androidx.compose.ui.unit.dp
import com.google.samples.apps.nowinandroid.core.analytics.LocalAnalyticsHelper
import com.google.samples.apps.nowinandroid.core.designsystem.theme.NiaTheme
import com.google.samples.apps.nowinandroid.core.model.data.UserNewsResource

/**
 * An extension on [LazyListScope] defining a feed with news resources.
 * Depending on the [feedState], this might emit no items.
 */
@OptIn(ExperimentalFoundationApi::class)
fun LazyStaggeredGridScope.newsFeed(
    feedState: NewsFeedUiState,
    onNewsResourcesCheckedChanged: (String, Boolean) -> Unit,
    onNewsResourceViewed: (String) -> Unit,
    onTopicClick: (String) -> Unit,
    onExpandedCardClick: () -> Unit = {},
) {
    when (feedState) {
        NewsFeedUiState.Loading -> Unit
        is NewsFeedUiState.Success -> {
            items(
                items = feedState.feed,
                key = { it.id },
                contentType = { "newsFeedItem" },
            ) { userNewsResource ->
<<<<<<< HEAD
                val resourceUrl by remember { mutableStateOf(Uri.parse(userNewsResource.url)) }
=======
>>>>>>> 9234331d
                val context = LocalContext.current
                val analyticsHelper = LocalAnalyticsHelper.current
                val backgroundColor = MaterialTheme.colorScheme.background.toArgb()

                NewsResourceCardExpanded(
                    userNewsResource = userNewsResource,
                    isBookmarked = userNewsResource.isSaved,
                    onClick = {
                        onExpandedCardClick()
                        analyticsHelper.logNewsResourceOpened(
                            newsResourceId = userNewsResource.id,
                        )
                        launchCustomChromeTab(context, Uri.parse(userNewsResource.url), backgroundColor)

                        onNewsResourceViewed(userNewsResource.id)
                    },
                    hasBeenViewed = userNewsResource.hasBeenViewed,
                    onToggleBookmark = {
                        onNewsResourcesCheckedChanged(
                            userNewsResource.id,
                            !userNewsResource.isSaved,
                        )
                    },
                    onTopicClick = onTopicClick,
                    modifier = Modifier
                        .padding(horizontal = 8.dp)
                        .animateItemPlacement(),
                )
            }
        }
    }
}

fun launchCustomChromeTab(context: Context, uri: Uri, @ColorInt toolbarColor: Int) {
    val customTabBarColor = CustomTabColorSchemeParams.Builder()
        .setToolbarColor(toolbarColor).build()
    val customTabsIntent = CustomTabsIntent.Builder()
        .setDefaultColorSchemeParams(customTabBarColor)
        .build()

    customTabsIntent.launchUrl(context, uri)
}

/**
 * A sealed hierarchy describing the state of the feed of news resources.
 */
sealed interface NewsFeedUiState {
    /**
     * The feed is still loading.
     */
    data object Loading : NewsFeedUiState

    /**
     * The feed is loaded with the given list of news resources.
     */
    data class Success(
        /**
         * The list of news resources contained in this feed.
         */
        val feed: List<UserNewsResource>,
    ) : NewsFeedUiState
}

@Preview
@Composable
private fun NewsFeedLoadingPreview() {
    NiaTheme {
        LazyVerticalStaggeredGrid(columns = StaggeredGridCells.Adaptive(300.dp)) {
            newsFeed(
                feedState = NewsFeedUiState.Loading,
                onNewsResourcesCheckedChanged = { _, _ -> },
                onNewsResourceViewed = {},
                onTopicClick = {},
            )
        }
    }
}

@Preview
@Preview(device = Devices.TABLET)
@Composable
private fun NewsFeedContentPreview(
    @PreviewParameter(UserNewsResourcePreviewParameterProvider::class)
    userNewsResources: List<UserNewsResource>,
) {
    NiaTheme {
        LazyVerticalStaggeredGrid(columns = StaggeredGridCells.Adaptive(300.dp)) {
            newsFeed(
                feedState = NewsFeedUiState.Success(userNewsResources),
                onNewsResourcesCheckedChanged = { _, _ -> },
                onNewsResourceViewed = {},
                onTopicClick = {},
            )
        }
    }
}<|MERGE_RESOLUTION|>--- conflicted
+++ resolved
@@ -61,10 +61,6 @@
                 key = { it.id },
                 contentType = { "newsFeedItem" },
             ) { userNewsResource ->
-<<<<<<< HEAD
-                val resourceUrl by remember { mutableStateOf(Uri.parse(userNewsResource.url)) }
-=======
->>>>>>> 9234331d
                 val context = LocalContext.current
                 val analyticsHelper = LocalAnalyticsHelper.current
                 val backgroundColor = MaterialTheme.colorScheme.background.toArgb()
