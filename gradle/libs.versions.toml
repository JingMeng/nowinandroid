[versions]
accompanist = "0.32.0"
androidDesugarJdkLibs = "2.0.4"
# AGP and tools should be updated together
androidGradlePlugin = "8.2.0"
androidTools = "31.1.3"
androidxActivity = "1.8.0"
androidxAppCompat = "1.6.1"
androidxBrowser = "1.6.0"
androidxComposeBom = "2023.10.01"
<<<<<<< HEAD
androidxComposeCompiler = "1.5.3"
=======
androidxComposeCompiler = "1.5.7"
androidxComposeRuntimeTracing = "1.0.0-beta01"
>>>>>>> 9234331d
androidxCore = "1.12.0"
androidxCoreSplashscreen = "1.0.1"
androidxDataStore = "1.0.0"
androidxEspresso = "3.5.1"
androidxHiltNavigationCompose = "1.0.0"
androidxLifecycle = "2.6.2"
androidxMacroBenchmark = "1.2.2"
androidxMetrics = "1.0.0-alpha04"
androidxNavigation = "2.7.4"
androidxProfileinstaller = "1.3.1"
androidxTestCore = "1.5.0"
androidxTestExt = "1.1.5"
androidxTestRules = "1.5.0"
androidxTestRunner = "1.5.2"
androidxTracing = "1.1.0"
androidxUiAutomator = "2.2.0"
<<<<<<< HEAD
=======
androidxWindowManager = "1.2.0"
>>>>>>> 9234331d
androidxWork = "2.9.0-rc01"
coil = "2.5.0"
dependencyGuard = "0.4.3"
firebaseBom = "32.4.0"
firebaseCrashlyticsPlugin = "2.9.9"
firebasePerfPlugin = "1.4.2"
gmsPlugin = "4.4.0"
googleOss = "17.0.1"
googleOssPlugin = "0.10.6"
hilt = "2.50"
hiltExt = "1.1.0"
jacoco = "0.8.7"
<<<<<<< HEAD
kotlin = "1.9.10"
=======
junit4 = "4.13.2"
kotlin = "1.9.21"
>>>>>>> 9234331d
kotlinxCoroutines = "1.7.3"
kotlinxDatetime = "0.5.0"
kotlinxSerializationJson = "1.6.0"
ksp = "1.9.21-1.0.16"
lint = "31.2.0"
okhttp = "4.12.0"
protobuf = "3.24.4"
protobufPlugin = "0.9.4"
retrofit = "2.9.0"
retrofitKotlinxSerializationJson = "1.0.0"
robolectric = "4.11.1"
roborazzi = "1.6.0"
room = "2.6.1"
secrets = "2.0.1"
truth = "1.1.5"
turbine = "1.0.0"

[libraries]
accompanist-permissions = { group = "com.google.accompanist", name = "accompanist-permissions", version.ref = "accompanist" }
accompanist-testharness = { group = "com.google.accompanist", name = "accompanist-testharness", version.ref = "accompanist" }
android-desugarJdkLibs = { group = "com.android.tools", name = "desugar_jdk_libs", version.ref = "androidDesugarJdkLibs" }
androidx-activity-compose = { group = "androidx.activity", name = "activity-compose", version.ref = "androidxActivity" }
androidx-appcompat = { group = "androidx.appcompat", name = "appcompat", version.ref = "androidxAppCompat" }
androidx-benchmark-macro = { group = "androidx.benchmark", name = "benchmark-macro-junit4", version.ref = "androidxMacroBenchmark" }
androidx-browser = { group = "androidx.browser", name = "browser", version.ref = "androidxBrowser" }
androidx-compose-bom = { group = "androidx.compose", name = "compose-bom", version.ref = "androidxComposeBom" }
androidx-compose-foundation = { group = "androidx.compose.foundation", name = "foundation" }
androidx-compose-foundation-layout = { group = "androidx.compose.foundation", name = "foundation-layout" }
androidx-compose-material-iconsExtended = { group = "androidx.compose.material", name = "material-icons-extended" }
androidx-compose-material3 = { group = "androidx.compose.material3", name = "material3" }
androidx-compose-material3-windowSizeClass = { group = "androidx.compose.material3", name = "material3-window-size-class" }
androidx-compose-runtime = { group = "androidx.compose.runtime", name = "runtime" }
androidx-compose-ui-test = { group = "androidx.compose.ui", name = "ui-test-junit4" }
androidx-compose-ui-testManifest = { group = "androidx.compose.ui", name = "ui-test-manifest" }
androidx-compose-ui-tooling = { group = "androidx.compose.ui", name = "ui-tooling" }
androidx-compose-ui-tooling-preview = { group = "androidx.compose.ui", name = "ui-tooling-preview" }
androidx-compose-ui-util = { group = "androidx.compose.ui", name = "ui-util" }
androidx-core-ktx = { group = "androidx.core", name = "core-ktx", version.ref = "androidxCore" }
androidx-core-splashscreen = { group = "androidx.core", name = "core-splashscreen", version.ref = "androidxCoreSplashscreen" }
androidx-dataStore-core = { group = "androidx.datastore", name = "datastore", version.ref = "androidxDataStore" }
androidx-hilt-navigation-compose = { group = "androidx.hilt", name = "hilt-navigation-compose", version.ref = "androidxHiltNavigationCompose" }
androidx-lifecycle-runtimeCompose = { group = "androidx.lifecycle", name = "lifecycle-runtime-compose", version.ref = "androidxLifecycle" }
androidx-lifecycle-viewModelCompose = { group = "androidx.lifecycle", name = "lifecycle-viewmodel-compose", version.ref = "androidxLifecycle" }
androidx-metrics = { group = "androidx.metrics", name = "metrics-performance", version.ref = "androidxMetrics" }
androidx-navigation-compose = { group = "androidx.navigation", name = "navigation-compose", version.ref = "androidxNavigation" }
androidx-navigation-testing = { group = "androidx.navigation", name = "navigation-testing", version.ref = "androidxNavigation" }
androidx-profileinstaller = { group = "androidx.profileinstaller", name = "profileinstaller", version.ref = "androidxProfileinstaller" }
androidx-test-core = { group = "androidx.test", name = "core", version.ref = "androidxTestCore" }
androidx-test-espresso-core = { group = "androidx.test.espresso", name = "espresso-core", version.ref = "androidxEspresso" }
androidx-test-ext = { group = "androidx.test.ext", name = "junit-ktx", version.ref = "androidxTestExt" }
androidx-test-rules = { group = "androidx.test", name = "rules", version.ref = "androidxTestRules" }
androidx-test-runner = { group = "androidx.test", name = "runner", version.ref = "androidxTestRunner" }
androidx-test-uiautomator = { group = "androidx.test.uiautomator", name = "uiautomator", version.ref = "androidxUiAutomator" }
androidx-tracing-ktx = { group = "androidx.tracing", name = "tracing-ktx", version.ref = "androidxTracing" }
androidx-work-ktx = { group = "androidx.work", name = "work-runtime-ktx", version.ref = "androidxWork" }
androidx-work-testing = { group = "androidx.work", name = "work-testing", version.ref = "androidxWork" }
coil-kt = { group = "io.coil-kt", name = "coil", version.ref = "coil" }
coil-kt-compose = { group = "io.coil-kt", name = "coil-compose", version.ref = "coil" }
coil-kt-svg = { group = "io.coil-kt", name = "coil-svg", version.ref = "coil" }
firebase-analytics = { group = "com.google.firebase", name = "firebase-analytics-ktx" }
firebase-bom = { group = "com.google.firebase", name = "firebase-bom", version.ref = "firebaseBom" }
firebase-cloud-messaging = { group = "com.google.firebase", name = "firebase-messaging-ktx" }
firebase-crashlytics = { group = "com.google.firebase", name = "firebase-crashlytics-ktx" }
firebase-performance = { group = "com.google.firebase", name = "firebase-perf-ktx" }
google-oss-licenses = { group = "com.google.android.gms", name = "play-services-oss-licenses", version.ref = "googleOss" }
google-oss-licenses-plugin = { group = "com.google.android.gms", name = "oss-licenses-plugin", version.ref = "googleOssPlugin" }
hilt-android = { group = "com.google.dagger", name = "hilt-android", version.ref = "hilt" }
hilt-android-testing = { group = "com.google.dagger", name = "hilt-android-testing", version.ref = "hilt" }
hilt-compiler = { group = "com.google.dagger", name = "hilt-android-compiler", version.ref = "hilt" }
hilt-ext-compiler = { group = "androidx.hilt", name = "hilt-compiler", version.ref = "hiltExt" }
hilt-ext-work = { group = "androidx.hilt", name = "hilt-work", version.ref = "hiltExt" }
javax-inject = { module = "javax.inject:javax.inject", version = "1" }
kotlin-stdlib = { group = "org.jetbrains.kotlin", name = "kotlin-stdlib-jdk8", version.ref = "kotlin" }
kotlinx-coroutines-guava = { group = "org.jetbrains.kotlinx", name = "kotlinx-coroutines-guava", version.ref = "kotlinxCoroutines" }
kotlinx-coroutines-test = { group = "org.jetbrains.kotlinx", name = "kotlinx-coroutines-test", version.ref = "kotlinxCoroutines" }
kotlinx-datetime = { group = "org.jetbrains.kotlinx", name = "kotlinx-datetime", version.ref = "kotlinxDatetime" }
kotlinx-serialization-json = { group = "org.jetbrains.kotlinx", name = "kotlinx-serialization-json", version.ref = "kotlinxSerializationJson" }
lint-api = { group = "com.android.tools.lint", name = "lint-api", version.ref = "lint" }
lint-checks = { group = "com.android.tools.lint", name = "lint-checks", version.ref = "lint" }
lint-tests = { group = "com.android.tools.lint", name = "lint-tests", version.ref = "lint" }
okhttp-logging = { group = "com.squareup.okhttp3", name = "logging-interceptor", version.ref = "okhttp" }
protobuf-kotlin-lite = { group = "com.google.protobuf", name = "protobuf-kotlin-lite", version.ref = "protobuf" }
protobuf-protoc = { group = "com.google.protobuf", name = "protoc", version.ref = "protobuf" }
retrofit-core = { group = "com.squareup.retrofit2", name = "retrofit", version.ref = "retrofit" }
retrofit-kotlin-serialization = { group = "com.jakewharton.retrofit", name = "retrofit2-kotlinx-serialization-converter", version.ref = "retrofitKotlinxSerializationJson" }
robolectric = { group = "org.robolectric", name = "robolectric", version.ref = "robolectric" }
robolectric-shadows = { group = "org.robolectric", name = "shadows-framework", version.ref = "robolectric" }
roborazzi = { group = "io.github.takahirom.roborazzi", name = "roborazzi", version.ref = "roborazzi" }
room-compiler = { group = "androidx.room", name = "room-compiler", version.ref = "room" }
room-ktx = { group = "androidx.room", name = "room-ktx", version.ref = "room" }
room-runtime = { group = "androidx.room", name = "room-runtime", version.ref = "room" }
truth = { group = "com.google.truth", name = "truth", version.ref = "truth" }
turbine = { group = "app.cash.turbine", name = "turbine", version.ref = "turbine" }

# Dependencies of the included build-logic
android-gradlePlugin = { group = "com.android.tools.build", name = "gradle", version.ref = "androidGradlePlugin" }
android-tools-common = { group = "com.android.tools", name = "common", version.ref = "androidTools" }
firebase-crashlytics-gradlePlugin = { group = "com.google.firebase", name = "firebase-crashlytics-gradle", version.ref = "firebaseCrashlyticsPlugin" }
firebase-performance-gradlePlugin = { group = "com.google.firebase", name = "perf-plugin", version.ref = "firebasePerfPlugin" }
kotlin-gradlePlugin = { group = "org.jetbrains.kotlin", name = "kotlin-gradle-plugin", version.ref = "kotlin" }
ksp-gradlePlugin = { group = "com.google.devtools.ksp", name = "com.google.devtools.ksp.gradle.plugin", version.ref = "ksp" }
work-testing = { group = "androidx.work", name = "work-testing", version = "2.8.1" }

[plugins]
android-application = { id = "com.android.application", version.ref = "androidGradlePlugin" }
android-library = { id = "com.android.library", version.ref = "androidGradlePlugin" }
android-test = { id = "com.android.test", version.ref = "androidGradlePlugin" }
baselineprofile = { id = "androidx.baselineprofile", version.ref = "androidxMacroBenchmark"}
dependencyGuard = { id = "com.dropbox.dependency-guard", version.ref = "dependencyGuard" }
firebase-crashlytics = { id = "com.google.firebase.crashlytics", version.ref = "firebaseCrashlyticsPlugin" }
firebase-perf = { id = "com.google.firebase.firebase-perf", version.ref = "firebasePerfPlugin" }
gms = { id = "com.google.gms.google-services", version.ref = "gmsPlugin" }
hilt = { id = "com.google.dagger.hilt.android", version.ref = "hilt" }
kotlin-jvm = { id = "org.jetbrains.kotlin.jvm", version.ref = "kotlin" }
kotlin-serialization = { id = "org.jetbrains.kotlin.plugin.serialization", version.ref = "kotlin" }
ksp = { id = "com.google.devtools.ksp", version.ref = "ksp" }
protobuf = { id = "com.google.protobuf", version.ref = "protobufPlugin" }
roborazzi = { id = "io.github.takahirom.roborazzi", version.ref = "roborazzi" }
secrets = { id = "com.google.android.libraries.mapsplatform.secrets-gradle-plugin", version.ref = "secrets" }

# Plugins defined by this project
nowinandroid-android-application = { id = "nowinandroid.android.application", version = "unspecified" }
nowinandroid-android-application-compose = { id = "nowinandroid.android.application.compose", version = "unspecified" }
nowinandroid-android-application-firebase = { id = "nowinandroid.android.application.firebase", version = "unspecified" }
nowinandroid-android-application-flavors = { id = "nowinandroid.android.application.flavors", version = "unspecified" }
nowinandroid-android-application-jacoco = { id = "nowinandroid.android.application.jacoco", version = "unspecified" }
nowinandroid-android-feature = { id = "nowinandroid.android.feature", version = "unspecified" }
nowinandroid-android-hilt = { id = "nowinandroid.android.hilt", version = "unspecified" }
nowinandroid-android-library = { id = "nowinandroid.android.library", version = "unspecified" }
nowinandroid-android-library-compose = { id = "nowinandroid.android.library.compose", version = "unspecified" }
nowinandroid-android-library-jacoco = { id = "nowinandroid.android.library.jacoco", version = "unspecified" }
nowinandroid-android-lint = { id = "nowinandroid.android.lint", version = "unspecified" }
nowinandroid-android-room = { id = "nowinandroid.android.room", version = "unspecified" }
nowinandroid-android-test = { id = "nowinandroid.android.test", version = "unspecified" }
nowinandroid-jvm-library = { id = "nowinandroid.jvm.library", version = "unspecified" }<|MERGE_RESOLUTION|>--- conflicted
+++ resolved
@@ -8,12 +8,8 @@
 androidxAppCompat = "1.6.1"
 androidxBrowser = "1.6.0"
 androidxComposeBom = "2023.10.01"
-<<<<<<< HEAD
-androidxComposeCompiler = "1.5.3"
-=======
 androidxComposeCompiler = "1.5.7"
 androidxComposeRuntimeTracing = "1.0.0-beta01"
->>>>>>> 9234331d
 androidxCore = "1.12.0"
 androidxCoreSplashscreen = "1.0.1"
 androidxDataStore = "1.0.0"
@@ -30,10 +26,7 @@
 androidxTestRunner = "1.5.2"
 androidxTracing = "1.1.0"
 androidxUiAutomator = "2.2.0"
-<<<<<<< HEAD
-=======
 androidxWindowManager = "1.2.0"
->>>>>>> 9234331d
 androidxWork = "2.9.0-rc01"
 coil = "2.5.0"
 dependencyGuard = "0.4.3"
@@ -46,12 +39,8 @@
 hilt = "2.50"
 hiltExt = "1.1.0"
 jacoco = "0.8.7"
-<<<<<<< HEAD
-kotlin = "1.9.10"
-=======
 junit4 = "4.13.2"
 kotlin = "1.9.21"
->>>>>>> 9234331d
 kotlinxCoroutines = "1.7.3"
 kotlinxDatetime = "0.5.0"
 kotlinxSerializationJson = "1.6.0"
