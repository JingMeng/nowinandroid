name: Build

on:
  push:
    branches:
      - main
  pull_request:

concurrency:
  group: build-${{ github.ref }}
  cancel-in-progress: true

jobs:
  test_and_apk:
    name: "Local tests and APKs"
    runs-on: ubuntu-latest

    permissions:
      contents: write
      pull-requests: write

    timeout-minutes: 60

    steps:
      - name: Checkout
        uses: actions/checkout@v4

      - name: Enable KVM group perms
        run: |
          echo 'KERNEL=="kvm", GROUP="kvm", MODE="0666", OPTIONS+="static_node=kvm"' | sudo tee /etc/udev/rules.d/99-kvm4all.rules
          sudo udevadm control --reload-rules
          sudo udevadm trigger --name-match=kvm
          ls /dev/kvm

      - name: Copy CI gradle.properties
        run: mkdir -p ~/.gradle ; cp .github/ci-gradle.properties ~/.gradle/gradle.properties

      - name: Set up JDK 17
        uses: actions/setup-java@v4
        with:
          distribution: 'zulu'
          java-version: 17

      - name: Setup Gradle
        uses: gradle/actions/setup-gradle@v4

      - name: Setup Android SDK
        uses: android-actions/setup-android@v3

      - name: Accept licenses
        run: yes | sdkmanager --licenses || true

      - name: Check build-logic
        run: ./gradlew check -p build-logic

      - name: Check spotless
        run: ./gradlew spotlessCheck --init-script gradle/init.gradle.kts --no-configuration-cache

      - name: Check Dependency Guard
        id: dependencyguard_verify
        continue-on-error: true
        run: ./gradlew dependencyGuard

      - name: Prevent updating Dependency Guard baselines if this is a fork
        id: checkfork_dependencyguard
        continue-on-error: false
        if: steps.dependencyguard_verify.outcome == 'failure' && github.event.pull_request.head.repo.full_name != github.repository
        run: |
          echo "::error::Dependency Guard failed, please update baselines with: ./gradlew dependencyGuardBaseline" && exit 1

        # Runs if previous job failed
      - name: Generate new Dependency Guard baselines if verification failed and it's a PR
        id: dependencyguard_baseline
        if: steps.dependencyguard_verify.outcome == 'failure' && github.event_name == 'pull_request'
        run: |
          ./gradlew dependencyGuardBaseline

      - name: Push new Dependency Guard baselines if available
        uses: stefanzweifel/git-auto-commit-action@v5
        if: steps.dependencyguard_baseline.outcome == 'success'
        with:
          file_pattern: '**/dependencies/*.txt'
          disable_globbing: true
          commit_message: "🤖 Updates baselines for Dependency Guard"

      - name: Run all local screenshot tests (Roborazzi)
        id: screenshotsverify
        continue-on-error: true
        run: ./gradlew verifyRoborazziDemoDebug

      - name: Prevent pushing new screenshots if this is a fork
        id: checkfork_screenshots
        continue-on-error: false
        if: steps.screenshotsverify.outcome == 'failure' && github.event.pull_request.head.repo.full_name != github.repository
        run: |
          echo "::error::Screenshot tests failed, please create a PR in your fork first." && exit 1

      # Runs if previous job failed
      - name: Generate new screenshots if verification failed and it's a PR
        id: screenshotsrecord
        if: steps.screenshotsverify.outcome == 'failure' && github.event_name == 'pull_request'
        run: |
          ./gradlew recordRoborazziDemoDebug

      - name: Push new screenshots if available
        uses: stefanzweifel/git-auto-commit-action@v5
        if: steps.screenshotsrecord.outcome == 'success'
        with:
          file_pattern: '*/*.png'
          disable_globbing: true
          commit_message: "🤖 Updates screenshots"

      # Run local tests after screenshot tests to avoid wrong UP-TO-DATE. TODO: Ignore screenshots.
      - name: Run local tests
        run: ./gradlew testDemoDebug :lint:test

      - name: Setup GMD
        run: ./gradlew :benchmarks:pixel6Api33Setup
          --info
          -Pandroid.experimental.testOptions.managedDevices.emulator.showKernelLogging=true
          -Pandroid.testoptions.manageddevices.emulator.gpu="swiftshader_indirect"

      - name: Build all build type and flavor permutations
        run: ./gradlew :app:assemble :benchmarks:assemble -Pandroidx.baselineprofile.skipgeneration
          -Pandroid.testoptions.manageddevices.emulator.gpu="swiftshader_indirect"
          -Pandroid.experimental.testOptions.managedDevices.emulator.showKernelLogging=true
          -Pandroid.experimental.androidTest.numManagedDeviceShards=1
          -Pandroid.experimental.testOptions.managedDevices.maxConcurrentDevices=1
          -Pandroid.experimental.testOptions.managedDevices.setupTimeoutMinutes=5

      - name: Upload build outputs (APKs)
        uses: actions/upload-artifact@v4
        with:
          name: APKs
          path: '**/build/outputs/apk/**/*.apk'

      - name: Upload JVM local results (XML)
        if: always()
        uses: actions/upload-artifact@v4
        with:
          name: local-test-results
          path: '**/build/test-results/test*UnitTest/**.xml'

      - name: Upload screenshot results (PNG)
        if: always()
        uses: actions/upload-artifact@v4
        with:
          name: screenshot-test-results
          path: '**/build/outputs/roborazzi/*_compare.png'

      - name: Check lint
        run: ./gradlew :app:lintProdRelease :app-nia-catalog:lintRelease :lint:lint

      - name: Upload lint reports (HTML)
        if: always()
        uses: actions/upload-artifact@v4
        with:
          name: lint-reports
          path: '**/build/reports/lint-results-*.html'

<<<<<<< HEAD
      - name: Upload lint reports (SARIF)
        if: always()
        uses: github/codeql-action/upload-sarif@v2
        with:
          sarif_file: './'
=======
      - name: Check badging
        run: ./gradlew :app:checkProdReleaseBadging
>>>>>>> dfc33550

  androidTest:
    runs-on: ubuntu-latest
    timeout-minutes: 55
    strategy:
      matrix:
        api-level: [26, 30]

    steps:
      - name: Delete unnecessary tools 🔧
        uses: jlumbroso/free-disk-space@v1.3.1
        with:
          android: false # Don't remove Android tools
          tool-cache: true # Remove image tool cache - rm -rf "$AGENT_TOOLSDIRECTORY"
          dotnet: true # rm -rf /usr/share/dotnet
          haskell: true # rm -rf /opt/ghc...
          swap-storage: true # rm -f /mnt/swapfile (4GiB)
          docker-images: false # Takes 16s, enable if needed in the future
          large-packages: false # includes google-cloud-sdk and it's slow

      - name: Enable KVM group perms
        run: |
          echo 'KERNEL=="kvm", GROUP="kvm", MODE="0666", OPTIONS+="static_node=kvm"' | sudo tee /etc/udev/rules.d/99-kvm4all.rules
          sudo udevadm control --reload-rules
          sudo udevadm trigger --name-match=kvm
          ls /dev/kvm

      - name: Checkout
        uses: actions/checkout@v4

      - name: Copy CI gradle.properties
        run: mkdir -p ~/.gradle ; cp .github/ci-gradle.properties ~/.gradle/gradle.properties

      - name: Set up JDK 17
        uses: actions/setup-java@v4
        with:
          distribution: 'zulu'
          java-version: 17

      - name: Setup Gradle
        uses: gradle/actions/setup-gradle@v4
        with:
          validate-wrappers: true
          gradle-home-cache-cleanup: true

      - name: Build projects and run instrumentation tests
        uses: reactivecircus/android-emulator-runner@v2
        with:
          api-level: ${{ matrix.api-level }}
          arch: x86_64
          disable-animations: true
          disk-size: 6000M
          heap-size: 600M
          script: ./gradlew connectedDemoDebugAndroidTest --daemon

      - name: Run local tests (including Roborazzi) for the combined coverage report (only API 30)
        if: matrix.api-level == 30
        # There is no need to verify Roborazzi tests to generate coverage.
        run: ./gradlew testDemoDebugUnitTest -Proborazzi.test.verify=false # Add Prod if we ever add JVM tests for prod

      # Add `createProdDebugUnitTestCoverageReport` if we ever add JVM tests for prod
      - name: Generate coverage reports for Debug variants (only API 30)
        if: matrix.api-level == 30
        run: ./gradlew createDemoDebugCombinedCoverageReport
        
      - name: Upload test reports
        if: always()
        uses: actions/upload-artifact@v4
        with:
          name: test-reports-${{ matrix.api-level }}
          path: '**/build/reports/androidTests'

      - name: Display local test coverage (only API 30)
        if: matrix.api-level == 30
        id: jacoco
        uses: madrapps/jacoco-report@v1.7.1
        with:
          title: Combined test coverage report
          min-coverage-overall: 40
          min-coverage-changed-files: 60
          paths: |
            ${{ github.workspace }}/**/build/reports/jacoco/**/*Report.xml
          token: ${{ secrets.GITHUB_TOKEN }}
        
      - name: Upload local coverage reports (XML + HTML) (only API 30)
        if: matrix.api-level == 30
        uses: actions/upload-artifact@v4
        with:
          name: coverage-reports
          if-no-files-found: error
          compression-level: 1
          overwrite: false
          path: '**/build/reports/jacoco/'<|MERGE_RESOLUTION|>--- conflicted
+++ resolved
@@ -158,16 +158,14 @@
           name: lint-reports
           path: '**/build/reports/lint-results-*.html'
 
-<<<<<<< HEAD
       - name: Upload lint reports (SARIF)
         if: always()
         uses: github/codeql-action/upload-sarif@v2
         with:
           sarif_file: './'
-=======
+
       - name: Check badging
         run: ./gradlew :app:checkProdReleaseBadging
->>>>>>> dfc33550
 
   androidTest:
     runs-on: ubuntu-latest
